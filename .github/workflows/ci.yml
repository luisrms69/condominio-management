--- conflicted
+++ resolved
@@ -77,20 +77,12 @@
             ${{ runner.os }}-yarn-
 
       - name: Install MariaDB Client
-<<<<<<< HEAD
-        run: sudo apt-get install mariadb-client
-=======
         run: sudo apt-get update && sudo apt-get install -y mariadb-client
->>>>>>> d22ae203
 
       - name: Setup
         run: |
           pip install frappe-bench
-<<<<<<< HEAD
-          bench init --skip-redis-config-generation --skip-assets --frappe-branch version-15 --python "$(which python)" ~/frappe-bench
-=======
           bench init --skip-redis-config-generation --skip-assets --python "$(which python)" --frappe-branch version-15 ~/frappe-bench
->>>>>>> d22ae203
           mariadb --host 127.0.0.1 --port 3306 -u root -proot -e "SET GLOBAL character_set_server = 'utf8mb4'"
           mariadb --host 127.0.0.1 --port 3306 -u root -proot -e "SET GLOBAL collation_server = 'utf8mb4_unicode_ci'"
 
